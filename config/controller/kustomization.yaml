resources:
- deployment.yaml
- service.yaml
apiVersion: kustomize.config.k8s.io/v1beta1
kind: Kustomization
images:
- name: controller
  newName: public.ecr.aws/aws-controllers-k8s/iam-controller
<<<<<<< HEAD
  newTag: 1.3.14
=======
  newTag: 1.3.9
>>>>>>> 026f1ae0
<|MERGE_RESOLUTION|>--- conflicted
+++ resolved
@@ -6,8 +6,4 @@
 images:
 - name: controller
   newName: public.ecr.aws/aws-controllers-k8s/iam-controller
-<<<<<<< HEAD
-  newTag: 1.3.14
-=======
-  newTag: 1.3.9
->>>>>>> 026f1ae0
+  newTag: 1.3.14